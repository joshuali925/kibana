--- conflicted
+++ resolved
@@ -13,11 +13,8 @@
         maybeFailFast('secret/kibana-issues/prod/coverage/elasticsearch')
       }
 
-<<<<<<< HEAD
-=======
     }
 
->>>>>>> f229c248
       parallel([
         'kibana-intake-agent': workers.intake('kibana-intake', './test/scripts/jenkins_unit.sh'),
         'x-pack-intake-agent': {
@@ -47,10 +44,7 @@
           "TIME_STAMP=${timestamp}",
           "QA_TEAM_ROCKS=true"
         ]) {
-<<<<<<< HEAD
-=======
           collectVcsInfo()
->>>>>>> f229c248
 
           def vaultSecret = 'secret/kibana-issues/prod/coverage/elasticsearch'
           withVaultSecret(secret: vaultSecret, secret_field: 'host', variable_name: 'HOST_FROM_VAULT') {
@@ -90,8 +84,6 @@
         sh 'tar -czf kibana-mocha-coverage.tar.gz target/kibana-coverage/mocha-combined/*'
         kibanaPipeline.uploadCoverageArtifacts("coverage/mocha-combined", 'kibana-mocha-coverage.tar.gz')
 
-<<<<<<< HEAD
-=======
       }
 
   }
@@ -150,54 +142,13 @@
 
           """, "### Fail fast without Vault Env Variables"
         )
->>>>>>> f229c248
-      }
-
-    }
-  }
-<<<<<<< HEAD
-  kibanaPipeline.sendMail()
-}
-
-
-def maybeFailFast(secret) {
-
-  withVaultSecret(secret: secret, secret_field: 'host', variable_name: 'HOST_FROM_VAULT') {
-    withVaultSecret(secret: secret, secret_field: 'username', variable_name: 'USER_FROM_VAULT') {
-      withVaultSecret(secret: secret, secret_field: 'password', variable_name: 'PASS_FROM_VAULT') {
-        kibanaPipeline.bash(
-          """
-          source src/dev/ci_setup/setup_env.sh
-
-          if [ -n "${VAULT_ADDR}" ] && [ -n "${USER_FROM_VAULT}" ] && [ -n "${PASS_FROM_VAULT}" ] && [ -n "${HOST_FROM_VAULT}" ]; then
-            echo "### Vault variables are DEFINED"
-          else
-            echo "### 1 or more Vault variables are undefined"
-            exit 1
-          fi
-
-          """, "### Fail fast without Vault Env Variables"
-        )
       }
     }
   }
-=======
->>>>>>> f229c248
 }
 
 def ossProks() {
   return [
-<<<<<<< HEAD
-    'oss-ciGroup1': kibanaPipeline.ossCiGroupProcess(1),
-    'oss-ciGroup2': kibanaPipeline.ossCiGroupProcess(2),
-    'oss-ciGroup3': kibanaPipeline.ossCiGroupProcess(3),
-    'oss-ciGroup4': kibanaPipeline.ossCiGroupProcess(4),
-    'oss-ciGroup5': kibanaPipeline.ossCiGroupProcess(5),
-    'oss-ciGroup6': kibanaPipeline.ossCiGroupProcess(6),
-    'oss-ciGroup7': kibanaPipeline.ossCiGroupProcess(7),
-    'oss-ciGroup8': kibanaPipeline.ossCiGroupProcess(8),
-    'oss-ciGroup9': kibanaPipeline.ossCiGroupProcess(9),
-=======
     'oss-ciGroup1' : kibanaPipeline.ossCiGroupProcess(1),
     'oss-ciGroup2' : kibanaPipeline.ossCiGroupProcess(2),
     'oss-ciGroup3' : kibanaPipeline.ossCiGroupProcess(3),
@@ -207,7 +158,6 @@
     'oss-ciGroup7' : kibanaPipeline.ossCiGroupProcess(7),
     'oss-ciGroup8' : kibanaPipeline.ossCiGroupProcess(8),
     'oss-ciGroup9' : kibanaPipeline.ossCiGroupProcess(9),
->>>>>>> f229c248
     'oss-ciGroup10': kibanaPipeline.ossCiGroupProcess(10),
     'oss-ciGroup11': kibanaPipeline.ossCiGroupProcess(11),
     'oss-ciGroup12': kibanaPipeline.ossCiGroupProcess(12),

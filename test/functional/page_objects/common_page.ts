/*
 * Licensed to Elasticsearch B.V. under one or more contributor
 * license agreements. See the NOTICE file distributed with
 * this work for additional information regarding copyright
 * ownership. Elasticsearch B.V. licenses this file to you under
 * the Apache License, Version 2.0 (the "License"); you may
 * not use this file except in compliance with the License.
 * You may obtain a copy of the License at
 *
 *    http://www.apache.org/licenses/LICENSE-2.0
 *
 * Unless required by applicable law or agreed to in writing,
 * software distributed under the License is distributed on an
 * "AS IS" BASIS, WITHOUT WARRANTIES OR CONDITIONS OF ANY
 * KIND, either express or implied.  See the License for the
 * specific language governing permissions and limitations
 * under the License.
 */

import { delay } from 'bluebird';
import expect from '@kbn/expect';
import { get } from 'lodash';
// @ts-ignore
import fetch from 'node-fetch';
import { FtrProviderContext } from '../ftr_provider_context';
// @ts-ignore not TS yet
import getUrl from '../../../src/test_utils/get_url';

export function CommonPageProvider({ getService, getPageObjects }: FtrProviderContext) {
  const log = getService('log');
  const config = getService('config');
  const browser = getService('browser');
  const retry = getService('retry');
  const find = getService('find');
  const globalNav = getService('globalNav');
  const testSubjects = getService('testSubjects');
  const PageObjects = getPageObjects(['shield']);

  const defaultTryTimeout = config.get('timeouts.try');
  const defaultFindTimeout = config.get('timeouts.find');

  interface NavigateProps {
    appConfig: {};
    ensureCurrentUrl: boolean;
    shouldLoginIfPrompted: boolean;
    shouldAcceptAlert: boolean;
    useActualUrl: boolean;
<<<<<<< HEAD
=======
    insertTimestamp: boolean;
>>>>>>> f4c7b3a8
  }

  class CommonPage {
    /**
     * Navigates the browser window to provided URL
     * @param url URL
     * @param shouldAcceptAlert pass 'true' if browser alert should be accepted
     * @param insertTimestamp pass 'false' to skip inserting timestamp in URL
     */
    private static async navigateToUrlAndHandleAlert(
      url: string,
      shouldAcceptAlert: boolean,
      insertTimestamp: boolean
    ) {
      log.debug('Navigate to: ' + url);
      try {
        await browser.get(url, insertTimestamp);
      } catch (navigationError) {
        log.debug('Error navigating to url');
        const alert = await browser.getAlert();
        if (alert && alert.accept) {
          if (shouldAcceptAlert) {
            log.debug('Should accept alert');
            try {
              await alert.accept();
            } catch (alertException) {
              log.debug('Error accepting alert');
              throw alertException;
            }
          } else {
            log.debug('Will not accept alert');
            throw navigationError;
          }
        } else {
          throw navigationError;
        }
      }
    }

    /**
     * Returns Kibana host URL
     */
    public getHostPort() {
      return getUrl.baseUrl(config.get('servers.kibana'));
    }

    /**
     * Returns ES host URL
     */
    public getEsHostPort() {
      return getUrl.baseUrl(config.get('servers.elasticsearch'));
    }

    /**
     * Logins to Kibana as default user and navigates to provided app
     * @param appUrl Kibana URL
     * @param insertTimestamp pass 'false' to skip inserting timestamp in URL
     */
    private async loginIfPrompted(appUrl: string, insertTimestamp: boolean) {
      let currentUrl = await browser.getCurrentUrl();
      log.debug(`currentUrl = ${currentUrl}\n    appUrl = ${appUrl}`);
      await testSubjects.find('kibanaChrome', 6 * defaultFindTimeout); // 60 sec waiting
      const loginPage = currentUrl.includes('/login');
      const wantedLoginPage = appUrl.includes('/login') || appUrl.includes('/logout');

      if (loginPage && !wantedLoginPage) {
        log.debug('Found login page');
        if (config.get('security.disableTestUser')) {
          await PageObjects.shield.login(
            config.get('servers.kibana.username'),
            config.get('servers.kibana.password')
          );
        } else {
          await PageObjects.shield.login('test_user', 'changeme');
        }

        await find.byCssSelector(
          '[data-test-subj="kibanaChrome"] nav:not(.ng-hide)',
          6 * defaultFindTimeout
        );
        await browser.get(appUrl, insertTimestamp);
        currentUrl = await browser.getCurrentUrl();
        log.debug(`Finished login process currentUrl = ${currentUrl}`);
      }
      return currentUrl;
    }

    private async navigate(navigateProps: NavigateProps) {
      const {
        appConfig,
        ensureCurrentUrl,
        shouldLoginIfPrompted,
        shouldAcceptAlert,
        useActualUrl,
        insertTimestamp,
      } = navigateProps;
      const appUrl = getUrl.noAuth(config.get('servers.kibana'), appConfig);

      await retry.try(async () => {
        if (useActualUrl) {
          log.debug(`navigateToActualUrl ${appUrl}`);
          await browser.get(appUrl, insertTimestamp);
        } else {
          await CommonPage.navigateToUrlAndHandleAlert(appUrl, shouldAcceptAlert, insertTimestamp);
        }

        const currentUrl = shouldLoginIfPrompted
          ? await this.loginIfPrompted(appUrl, insertTimestamp)
          : await browser.getCurrentUrl();

        if (ensureCurrentUrl && !currentUrl.includes(appUrl)) {
          throw new Error(`expected ${currentUrl}.includes(${appUrl})`);
        }
      });
    }

    /**
     * Navigates browser using the pathname from the appConfig and subUrl as the hash
     * @param appName As defined in the apps config, e.g. 'home'
     * @param subUrl The route after the hash (#), e.g. 'tutorial_directory/sampleData'
     * @param args additional arguments
     */
    public async navigateToUrl(
      appName: string,
      subUrl?: string,
      {
        basePath = '',
        ensureCurrentUrl = true,
        shouldLoginIfPrompted = true,
        shouldAcceptAlert = true,
        useActualUrl = false,
        insertTimestamp = true,
      } = {}
    ) {
      const appConfig = {
        pathname: `${basePath}${config.get(['apps', appName]).pathname}`,
        hash: useActualUrl ? subUrl : `/${appName}/${subUrl}`,
      };

      await this.navigate({
        appConfig,
        ensureCurrentUrl,
        shouldLoginIfPrompted,
        shouldAcceptAlert,
        useActualUrl,
        insertTimestamp,
      });
    }

    /**
     * Navigates browser using the pathname from the appConfig and subUrl as the extended path.
     * This was added to be able to test an application that uses browser history over hash history.
     * @param appName As defined in the apps config, e.g. 'home'
     * @param subUrl The route after the appUrl, e.g. 'tutorial_directory/sampleData'
     * @param args additional arguments
     */
    public async navigateToUrlWithBrowserHistory(
      appName: string,
      subUrl?: string,
      search?: string,
      {
        basePath = '',
        ensureCurrentUrl = true,
        shouldLoginIfPrompted = true,
        shouldAcceptAlert = true,
        useActualUrl = true,
        insertTimestamp = true,
      } = {}
    ) {
      const appConfig = {
        // subUrl following the basePath, assumes no hashes.  Ex: 'app/endpoint/management'
        pathname: `${basePath}${config.get(['apps', appName]).pathname}${subUrl}`,
        search,
      };

      await this.navigate({
        appConfig,
        ensureCurrentUrl,
        shouldLoginIfPrompted,
        shouldAcceptAlert,
        useActualUrl,
        insertTimestamp,
      });
    }

    /**
     * Navigates browser using only the pathname from the appConfig
     * @param appName As defined in the apps config, e.g. 'kibana'
     * @param hash The route after the hash (#), e.g. 'management/kibana/settings'
     * @param args additional arguments
     */
    async navigateToActualUrl(
      appName: string,
      hash?: string,
      {
        basePath = '',
        ensureCurrentUrl = true,
        shouldLoginIfPrompted = true,
        shouldAcceptAlert = true,
      } = {}
    ) {
      await this.navigateToUrl(appName, hash, {
        basePath,
        ensureCurrentUrl,
        shouldLoginIfPrompted,
        shouldAcceptAlert,
        useActualUrl: true,
      });
    }

    async sleep(sleepMilliseconds: number) {
      log.debug(`... sleep(${sleepMilliseconds}) start`);
      await delay(sleepMilliseconds);
      log.debug(`... sleep(${sleepMilliseconds}) end`);
    }

    async navigateToApp(
      appName: string,
      {
        basePath = '',
        shouldLoginIfPrompted = true,
        shouldAcceptAlert = true,
        hash = '',
        insertTimestamp = true,
      } = {}
    ) {
<<<<<<< HEAD
=======
      log.debug(`++++++++++++ insertTimestamp = ${insertTimestamp}`);
>>>>>>> f4c7b3a8
      let appUrl: string;
      if (config.has(['apps', appName])) {
        // Legacy applications
        const appConfig = config.get(['apps', appName]);
        appUrl = getUrl.noAuth(config.get('servers.kibana'), {
          pathname: `${basePath}${appConfig.pathname}`,
          hash: hash || appConfig.hash,
        });
      } else {
        appUrl = getUrl.noAuth(config.get('servers.kibana'), {
          pathname: `${basePath}/app/${appName}`,
          hash,
        });
      }

      log.debug('navigating to ' + appName + ' url: ' + appUrl);

      await retry.tryForTime(defaultTryTimeout * 2, async () => {
        let lastUrl = await retry.try(async () => {
          // since we're using hash URLs, always reload first to force re-render
          await CommonPage.navigateToUrlAndHandleAlert(appUrl, shouldAcceptAlert, insertTimestamp);
          await this.sleep(700);
          log.debug('returned from get, calling refresh');
          await browser.refresh();
          let currentUrl = shouldLoginIfPrompted
            ? await this.loginIfPrompted(appUrl, insertTimestamp)
            : await browser.getCurrentUrl();

          if (currentUrl.includes('app/kibana')) {
            await testSubjects.find('kibanaChrome');
          }

          currentUrl = (await browser.getCurrentUrl()).replace(/\/\/\w+:\w+@/, '//');
          const maxAdditionalLengthOnNavUrl = 230;

          // On several test failures at the end of the TileMap test we try to navigate back to
          // Visualize so we can create the next Vertical Bar Chart, but we can see from the
          // logging and the screenshot that it's still on the TileMap page. Why didn't the "get"
          // with a new timestamped URL go? I thought that sleep(700) between the get and the
          // refresh would solve the problem but didn't seem to always work.
          // So this hack fails the navSuccessful check if the currentUrl doesn't match the
          // appUrl plus up to 230 other chars.
          // Navigating to Settings when there is a default index pattern has a URL length of 196
          // (from debug output). Some other tabs may also be long. But a rather simple configured
          // visualization is about 1000 chars long. So at least we catch that case.

          // Browsers don't show the ':port' if it's 80 or 443 so we have to
          // remove that part so we can get a match in the tests.
          const navSuccessful = new RegExp(
            appUrl.replace(':80/', '/').replace(':443/', '/') +
              `.{0,${maxAdditionalLengthOnNavUrl}}$`
          ).test(currentUrl);

          if (!navSuccessful) {
            const msg = `App failed to load: ${appName} in ${defaultFindTimeout}ms appUrl=${appUrl} currentUrl=${currentUrl}`;
            log.debug(msg);
            throw new Error(msg);
          }
          return currentUrl;
        });

        await retry.try(async () => {
          await this.sleep(501);
          const currentUrl = await browser.getCurrentUrl();
          log.debug('in navigateTo url = ' + currentUrl);
          if (lastUrl !== currentUrl) {
            lastUrl = currentUrl;
            throw new Error('URL changed, waiting for it to settle');
          }
        });
        if (appName === 'status_page') return;
        if (await testSubjects.exists('statusPageContainer')) {
          throw new Error('Navigation ended up at the status page.');
        }
      });
    }

    async waitUntilUrlIncludes(path: string) {
      await retry.try(async () => {
        const url = await browser.getCurrentUrl();
        if (!url.includes(path)) {
          throw new Error('Url not found');
        }
      });
    }

    async getSharedItemTitleAndDescription() {
      const cssSelector = '[data-shared-item][data-title][data-description]';
      const element = await find.byCssSelector(cssSelector);

      return {
        title: await element.getAttribute('data-title'),
        description: await element.getAttribute('data-description'),
      };
    }

    async getSharedItemContainers() {
      const cssSelector = '[data-shared-items-container]';
      return find.allByCssSelector(cssSelector);
    }

    async ensureModalOverlayHidden() {
      return retry.try(async () => {
        const shown = await testSubjects.exists('confirmModalTitleText');
        if (shown) {
          throw new Error('Modal overlay is showing');
        }
      });
    }

    async clickConfirmOnModal() {
      log.debug('Clicking modal confirm');
      // make sure this data-test-subj 'confirmModalTitleText' exists because we're going to wait for it to be gone later
      await testSubjects.exists('confirmModalTitleText');
      await testSubjects.click('confirmModalConfirmButton');
      await this.ensureModalOverlayHidden();
    }

    async pressEnterKey() {
      await browser.pressKeys(browser.keys.ENTER);
    }

    // Pause the browser at a certain place for debugging
    // Not meant for usage in CI, only for dev-usage
    async pause() {
      return browser.pause();
    }

    /**
     * Clicks cancel button on modal
     * @param overlayWillStay pass in true if your test will show multiple modals in succession
     */
    async clickCancelOnModal(overlayWillStay = true) {
      log.debug('Clicking modal cancel');
      await testSubjects.click('confirmModalCancelButton');
      if (!overlayWillStay) {
        await this.ensureModalOverlayHidden();
      }
    }

    async expectConfirmModalOpenState(state: boolean) {
      log.debug(`expectConfirmModalOpenState(${state})`);
      // we use retry here instead of a simple .exists() check because the modal
      // fades in/out, which takes time, and we really only care that at some point
      // the modal is either open or closed
      await retry.try(async () => {
        const actualState = await testSubjects.exists('confirmModalCancelButton');
        expect(actualState).to.equal(
          state,
          state ? 'Confirm modal should be present' : 'Confirm modal should be hidden'
        );
      });
    }

    async isChromeVisible() {
      const globalNavShown = await globalNav.exists();
      const topNavShown = await testSubjects.exists('top-nav');
      return globalNavShown && topNavShown;
    }

    async isChromeHidden() {
      const globalNavShown = await globalNav.exists();
      const topNavShown = await testSubjects.exists('top-nav');
      return !globalNavShown && !topNavShown;
    }

    async waitForTopNavToBeVisible() {
      await retry.try(async () => {
        const isNavVisible = await testSubjects.exists('top-nav');
        if (!isNavVisible) {
          throw new Error('Local nav not visible yet');
        }
      });
    }

    async closeToast() {
      const toast = await find.byCssSelector('.euiToast', 2 * defaultFindTimeout);
      await toast.moveMouseTo();
      const title = await (await find.byCssSelector('.euiToastHeader__title')).getVisibleText();
      log.debug(`Toast title: ${title}`);
      await find.clickByCssSelector('.euiToast__closeButton');
      return title;
    }

    async closeToastIfExists() {
      const toastShown = await find.existsByCssSelector('.euiToast');
      if (toastShown) {
        await this.closeToast();
      }
    }

    async clearAllToasts() {
      const toasts = await find.allByCssSelector('.euiToast');
      for (const toastElement of toasts) {
        try {
          await toastElement.moveMouseTo();
          const closeBtn = await toastElement.findByCssSelector('.euiToast__closeButton');
          await closeBtn.click();
        } catch (err) {
          // ignore errors, toast clear themselves after timeout
        }
      }
    }

    async getBodyText() {
      if (await find.existsByCssSelector('a[id=rawdata-tab]', defaultFindTimeout)) {
        // Firefox has 3 tabs and requires navigation to see Raw output
        await find.clickByCssSelector('a[id=rawdata-tab]');
      }
      const msgElements = await find.allByCssSelector('body pre');
      if (msgElements.length > 0) {
        return await msgElements[0].getVisibleText();
      } else {
        // Sometimes Firefox renders Timelion page without tabs and with div#json
        const jsonElement = await find.byCssSelector('body div#json');
        return await jsonElement.getVisibleText();
      }
    }

    /**
     * Helper to detect an OSS licensed Kibana
     * Useful for functional testing in cloud environment
     */
    async isOss() {
      const baseUrl = this.getEsHostPort();
      const username = config.get('servers.elasticsearch.username');
      const password = config.get('servers.elasticsearch.password');
      const response = await fetch(baseUrl + '/_xpack', {
        method: 'get',
        headers: {
          'Content-Type': 'application/json',
          Authorization: 'Basic ' + Buffer.from(username + ':' + password).toString('base64'),
        },
      });
      return response.status !== 200;
    }

    async isCloud(): Promise<boolean> {
      const baseUrl = this.getHostPort();
      const username = config.get('servers.kibana.username');
      const password = config.get('servers.kibana.password');
      const response = await fetch(baseUrl + '/api/stats?extended', {
        method: 'get',
        headers: {
          'Content-Type': 'application/json',
          Authorization: 'Basic ' + Buffer.from(username + ':' + password).toString('base64'),
        },
      });
      const data = await response.json();
      return get(data, 'usage.cloud.is_cloud_enabled', false);
    }

    async waitForSaveModalToClose() {
      log.debug('Waiting for save modal to close');
      await retry.try(async () => {
        if (await testSubjects.exists('savedObjectSaveModal')) {
          throw new Error('save modal still open');
        }
      });
    }

    async setFileInputPath(path: string) {
      log.debug(`Setting the path '${path}' on the file input`);
      const input = await find.byCssSelector('.euiFilePicker__input');
      await input.type(path);
    }
  }

  return new CommonPage();
}<|MERGE_RESOLUTION|>--- conflicted
+++ resolved
@@ -45,10 +45,7 @@
     shouldLoginIfPrompted: boolean;
     shouldAcceptAlert: boolean;
     useActualUrl: boolean;
-<<<<<<< HEAD
-=======
     insertTimestamp: boolean;
->>>>>>> f4c7b3a8
   }
 
   class CommonPage {
@@ -275,10 +272,7 @@
         insertTimestamp = true,
       } = {}
     ) {
-<<<<<<< HEAD
-=======
       log.debug(`++++++++++++ insertTimestamp = ${insertTimestamp}`);
->>>>>>> f4c7b3a8
       let appUrl: string;
       if (config.has(['apps', appName])) {
         // Legacy applications

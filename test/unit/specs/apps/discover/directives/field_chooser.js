--- conflicted
+++ resolved
@@ -145,11 +145,7 @@
         expect(section.selected.text()).to.contain('bytes');
         expect(section.popular.text()).to.not.contain('bytes');
 
-<<<<<<< HEAD
-        indexPattern.fields.byName.request_body.display = true;
-=======
         $scope.columns.push('ip');
->>>>>>> 501d7a96
         $scope.$digest();
         expect(section.selected.text()).to.contain('ip\n');
         expect(section.unpopular.text()).to.not.contain('ip\n');

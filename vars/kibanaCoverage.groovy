--- conflicted
+++ resolved
@@ -1,77 +1,3 @@
-<<<<<<< HEAD
-def gcpSite() {
-  return "gs://elastic-bekitzur-kibana-coverage-live/"
-}
-
-def vaultPath() {
-  return "secret/gce/elastic-bekitzur/service-account/kibana"
-}
-=======
-def uploadCoverageStaticSite(timestamp) {
-  def uploadPrefix = "gs://elastic-bekitzur-kibana-coverage-live/"
-  def uploadPrefixWithTimeStamp = "${uploadPrefix}${timestamp}/"
->>>>>>> 1e618146
-
-def uploadWithVault(vaultSecret, prefix, x) {
-  withGcpServiceAccount.fromVaultSecret(vaultSecret, 'value') {
-    sh """
-        gsutil -m cp -r -a public-read -z js,css,html,txt ${x} '${prefix}'
-      """
-  }
-}
-
-//def deleteStuff() {
-//  //    TODO: Quick hack to try to delete some stuff, undo!
-//  sh """
-//        echo "### Trying to clear out gcp a little"
-//        gsutil rm -r \"${gcpSite()}previous_pointer/previous.txt/\" || echo \"### Failed cleanup\"
-//        gsutil rm -r \"${gcpSite()}jobs/\" || echo \"### Failed cleanup\"
-//        gsutil rm \"${gcpSite()}index.html\" || echo \"### Failed cleanup\"
-//      """
-//}
-
-def uploadList(prefix, xs) {
-  xs.each { x ->
-    uploadWithVault(vaultPath(), prefix, x)
-  }
-}
-
-def collectVcsInfo(title) {
-  kibanaPipeline.bash('''
-
-    predicate() {
-      x=$1
-      if [ -n "$x" ]; then
-        return
-      else
-        echo "### 1 or more variables that Code Coverage needs, are undefined"
-        exit 1
-      fi
-    }
-
-    CMD="git log --pretty=format"
-
-    XS=("${GIT_BRANCH}" \
-        "$(${CMD}":%h" -1)" \
-        "$(${CMD}":%an" -1)" \
-        "$(${CMD}":%s" -1)")
-
-    touch VCS_INFO.txt
-
-    for X in "${!XS[@]}"; do
-    {
-      predicate "${XS[X]}"
-      echo "${XS[X]}" >> VCS_INFO.txt
-    }
-    done
-
-    echo "### VCS_INFO:"
-    cat VCS_INFO.txt
-
-    ''', title
-  )
-}
-
 def downloadPrevious(title) {
   withGcpServiceAccount.fromVaultSecret(vaultPath(), 'value') {
     kibanaPipeline.bash('''
@@ -106,71 +32,43 @@
   }
 }
 
-def injestAndUpload(title) {
-  def timestamp = new Date(currentBuild.startTimeInMillis)
-    .format("yyyy-MM-dd'T'HH:mm:ss'Z'", TimeZone.getTimeZone("UTC"))
+def uploadCoverageStaticSite(timestamp) {
+  def uploadPrefix = "gs://elastic-bekitzur-kibana-coverage-live/"
+  def uploadPrefixWithTimeStamp = "${uploadPrefix}${timestamp}/"
 
-  withEnv([
-    "TIME_STAMP=${timestamp}",
-  ]) {
-    injestWithVault(BUILD_NUMBER, BUILD_URL, title)
-    uploadCoverageStaticData(TIME_STAMP, '### Upload previous & coverage static assets')
+  uploadBaseWebsiteFiles(uploadPrefix)
+  uploadCoverageHtmls(uploadPrefixWithTimeStamp)
+}
+
+def uploadBaseWebsiteFiles(prefix) {
+  [
+    'src/dev/code_coverage/www/index.html',
+    'src/dev/code_coverage/www/404.html'
+  ].each { x ->
+    uploadWithVault(prefix, x)
   }
 }
 
-def injestWithVault(buildNum, buildUrl, title) {
-  def vaultSecret = 'secret/kibana-issues/prod/coverage/elasticsearch'
-  withVaultSecret(secret: vaultSecret, secret_field: 'host', variable_name: 'HOST_FROM_VAULT') {
-    withVaultSecret(secret: vaultSecret, secret_field: 'username', variable_name: 'USER_FROM_VAULT') {
-      withVaultSecret(secret: vaultSecret, secret_field: 'password', variable_name: 'PASS_FROM_VAULT') {
-        bootMergeAndIngest(buildNum, buildUrl, title)
-      }
-    }
+def uploadCoverageHtmls(prefix) {
+  [
+    'target/kibana-coverage/functional-combined',
+    'target/kibana-coverage/jest-combined',
+    'target/kibana-coverage/mocha-combined',
+  ].each { x ->
+    uploadWithVault(prefix, x)
   }
 }
 
-<<<<<<< HEAD
-def bootMergeAndIngest(buildNum, buildUrl, title) {
-  kibanaPipeline.bash("""
+def uploadWithVault(prefix, x) {
+  def vaultSecret = 'secret/gce/elastic-bekitzur/service-account/kibana'
 
-    source src/dev/ci_setup/setup_env.sh
-
-    # bootstrap from x-pack folder
-    cd x-pack
-    yarn kbn bootstrap --prefer-offline
-
-    # Return to project root
-    cd ..
-
-    . src/dev/code_coverage/shell_scripts/extract_archives.sh
-
-    . src/dev/code_coverage/shell_scripts/fix_html_reports_parallel.sh
-
-    . src/dev/code_coverage/shell_scripts/merge_jest_and_functional.sh
-
-    . src/dev/code_coverage/shell_scripts/copy_mocha_reports.sh
-
-    . src/dev/code_coverage/shell_scripts/ingest_coverage.sh ${buildNum} ${buildUrl}
-
-  """, title)
+  withGcpServiceAccount.fromVaultSecret(vaultSecret, 'value') {
+    sh """
+        gsutil -m cp -r -a public-read -z js,css,html ${x} '${prefix}'
+      """
+  }
 }
 
-def uploadCoverageStaticData(timestamp, title) {
-
-  kibanaPipeline.bash('''
-    echo "### QA Rocks!
-  ''', title)
-
-  def prefix = gcpSite()
-
-  uploadList(prefix, ['src/dev/code_coverage/www/index.html', 'src/dev/code_coverage/www/404.html'])
-
-  uploadList("${prefix}${timestamp}/", [
-    'target/kibana-coverage/functional-combined',
-    'target/kibana-coverage/jest-combined',
-    'target/kibana-coverage/mocha-combined'
-  ])
-=======
 def collectVcsInfo(title) {
   kibanaPipeline.bash('''
     predicate() {
@@ -233,7 +131,6 @@
   ]) {
     ingestWithVault(BUILD_NUMBER, BUILD_URL, title)
   }
->>>>>>> 1e618146
 }
 
 def runTests() {

define(function (require) {
  return function HistogramVisType(Private) {
    var VislibVisType = Private(require('plugins/vis_types/vislib/_vislib_vis_type'));
    var Schemas = Private(require('plugins/vis_types/_schemas'));

    return new VislibVisType({
      name: 'area',
      title: 'Area chart',
      icon: 'fa-area-chart',
      description: 'Great for stacked timelines in which the total of all series is more important ' +
        'than comparing any two or more series. Less useful for assessing the relative change of ' +
        'unrelated data points as changes in a series lower down the stack will have a difficult to gauge ' +
        'effect on the series above it.',
      params: {
        defaults: {
          shareYAxis: true,
          addTooltip: true,
          addLegend: true,
          smoothLines: false,
          scale: 'linear',
          mode: 'stacked',
<<<<<<< HEAD
          defaultYExtents: false,
          setYExtents: {
            max: false,
            min: false
          },
          yAxis: {}
=======
          interpolate: 'linear',
          defaultYExtents: false
>>>>>>> 62e6b062
        },
        scales: ['linear', 'log', 'square root'],
        modes: ['stacked', 'overlap', 'percentage', 'wiggle', 'silhouette'],
        editor: require('text!plugins/vis_types/vislib/editors/area.html')
      },
      schemas: new Schemas([
        {
          group: 'metrics',
          name: 'metric',
          title: 'Y-Axis',
          min: 1,
          aggFilter: '!std_dev',
          defaults: [
            { schema: 'metric', type: 'count' }
          ]
        },
        {
          group: 'buckets',
          name: 'segment',
          title: 'X-Axis',
          min: 0,
          max: 1,
          aggFilter: '!geohash_grid'
        },
        {
          group: 'buckets',
          name: 'group',
          title: 'Split Area',
          min: 0,
          max: 1,
          aggFilter: '!geohash_grid'
        },
        {
          group: 'buckets',
          name: 'split',
          title: 'Split Chart',
          min: 0,
          max: 1,
          aggFilter: '!geohash_grid'
        }
      ])
    });
  };
});<|MERGE_RESOLUTION|>--- conflicted
+++ resolved
@@ -18,18 +18,14 @@
           addLegend: true,
           smoothLines: false,
           scale: 'linear',
+          interpolate: 'linear',
           mode: 'stacked',
-<<<<<<< HEAD
           defaultYExtents: false,
           setYExtents: {
             max: false,
             min: false
           },
           yAxis: {}
-=======
-          interpolate: 'linear',
-          defaultYExtents: false
->>>>>>> 62e6b062
         },
         scales: ['linear', 'log', 'square root'],
         modes: ['stacked', 'overlap', 'percentage', 'wiggle', 'silhouette'],

define(function (require) {
  return function TileMapFactory(d3, Private, config) {
    var _ = require('lodash');
    var $ = require('jquery');
    var L = require('leaflet');
    require('leaflet-heat');
    require('leaflet-draw');

    var Dispatch = Private(require('components/vislib/lib/dispatch'));
    var Chart = Private(require('components/vislib/visualizations/_chart'));

    require('css!components/vislib/styles/main');

    var defaultMapCenter = [15, 5];
    var defaultMapZoom = 2;

    // Convenience function to turn around the LngLat recieved from ES
    function cloneAndReverse(arr) {
      var l = arr.length;
      return arr.map(function (curr, idx) { return arr[l - (idx + 1)]; });
    }

    /**
     * Tile Map Visualization: renders maps
     *
     * @class TileMap
     * @constructor
     * @extends Chart
     * @param handler {Object} Reference to the Handler Class Constructor
     * @param chartEl {HTMLElement} HTML element to which the map will be appended
     * @param chartData {Object} Elasticsearch query results for this map
     */
    _(TileMap).inherits(Chart);
    function TileMap(handler, chartEl, chartData) {
      if (!(this instanceof TileMap)) {
        return new TileMap(handler, chartEl, chartData);
      }

      TileMap.Super.apply(this, arguments);

      // track the map objects
      this.maps = [];

      this.tooltipFormatter = chartData.tooltipFormatter;

      this.events = new Dispatch(handler);

      // add allmin and allmax to geoJson
      var allMinMax = this.getMinMax(handler.data.data);
      chartData.geoJson.properties.allmin = allMinMax.min;
      chartData.geoJson.properties.allmax = allMinMax.max;
    }

    /**
     * Renders tile map
     *
     * @method draw
     * @param selection
     * @return {Function} Creates the map
     */
    TileMap.prototype.draw = function () {
      var self = this;

      // clean up old maps
      self.destroy();

      // clear maps array
      self.maps = [];
      self.popups = [];

      var worldBounds = L.latLngBounds([-90, -220], [90, 220]);

      return function (selection) {

        self._attr.mapZoom = self._attr.mapZoom || defaultMapZoom;
        self._attr.mapCenter = self._attr.mapCenter || defaultMapCenter;

        selection.each(function (data) {

          // add leaflet latLngs to properties for tooltip
          var mapData = self.addLatLng(data.geoJson);

          var div = $(this).addClass('tilemap');
          var tileLayer = L.tileLayer('https://otile{s}-s.mqcdn.com/tiles/1.0.0/map/{z}/{x}/{y}.jpeg', {
            attribution: 'Tiles by <a href="http://www.mapquest.com/">MapQuest</a> &mdash; ' +
              'Map data &copy; <a href="http://openstreetmap.org">OpenStreetMap</a> contributors, ' +
              '<a href="http://creativecommons.org/licenses/by-sa/2.0/">CC-BY-SA</a>',
            subdomains: '1234'
          });

          var drawOptions = {draw: {}};
          _.each(['polyline', 'polygon', 'circle', 'marker', 'rectangle'], function (drawShape) {
            if (!self.events.listenerCount(drawShape)) {
              drawOptions.draw[drawShape] = false;
            } else {
              drawOptions.draw[drawShape] = {
                shapeOptions: {
                  stroke: false,
                  color: '#000'
                }
              };
            }
          });

          var mapOptions = {
            minZoom: 1,
            maxZoom: 18,
            layers: tileLayer,
            center: self._attr.mapCenter,
            zoom: self._attr.mapZoom,
            noWrap: true,
            maxBounds: worldBounds,
            scrollWheelZoom: false,
            fadeAnimation: false,
          };

          var map = L.map(div[0], mapOptions);

          var featureLayer = self.markerType(map, mapData).addTo(map);

          if (data.geoJson.features.length) {
            map.addControl(new L.Control.Draw(drawOptions));
          }

          function saturateTiles() {
            self.saturateTiles();
          }

          tileLayer.on('tileload', saturateTiles);

          map.on('unload', function () {
            tileLayer.off('tileload', saturateTiles);
          });

          map.on('moveend', function setZoomCenter() {
            self._attr.mapZoom = map.getZoom();
            self._attr.mapCenter = map.getCenter();

            map.removeLayer(featureLayer);

            featureLayer = self.markerType(map, mapData).addTo(map);
          });

          map.on('draw:created', function (e) {
            var drawType = e.layerType;
            if (!self.events.listenerCount(drawType)) return;

            // TODO: Different drawTypes need differ info. Need a switch on the object creation
            var bounds = e.layer.getBounds();

            self.events.emit(drawType, {
              e: e,
              data: self.chartData,
              bounds: {
                top_left: {
                  lat: bounds.getNorthWest().lat,
                  lon: bounds.getNorthWest().lng
                },
                bottom_right: {
                  lat: bounds.getSouthEast().lat,
                  lon: bounds.getSouthEast().lng
                }
              }
            });
          });

          map.on('zoomend', function () {
            self.events.emit('mapZoomEnd', {
              data: mapData,
              zoom: map.getZoom()
            });
          });

          // add label for splits
          if (mapData.properties.label) {
            self.addLabel(mapData.properties.label, map);
          }

          if (mapData && mapData.features.length > 0) {
            var fitContainer = L.DomUtil.create('div', 'leaflet-control leaflet-bar leaflet-control-zoom leaflet-control-fit');

            // Add button to fit container to points
            var FitControl = L.Control.extend({
              options: {
                position: 'topleft'
              },
              onAdd: function (map) {
                $(fitContainer).html('<a class="leaflet-control-zoom fa fa-crop" title="Fit Data Bounds"></a>');
                $(fitContainer).on('click', function () {
                  self.fitBounds(map, mapData.features);
                });
                return fitContainer;
              },
              onRemove: function (map) {
                $(fitContainer).off('click');
              }
            });
            map.fitControl = new FitControl();
            map.addControl(map.fitControl);
          } else {
            map.fitControl = undefined;
          }

          self.maps.push(map);
        });
      };
    };

    /**
     * return whether feature is within map bounds
     *
     * @method _filterToMapBounds
     * @param map {Leaflet Object}
     * @return {boolean}
     */
    TileMap.prototype._filterToMapBounds = function (map) {
      function cloneAndReverse(arr) { return _(_.clone(arr)).reverse().value(); }
      return function (feature) {
        var mapBounds = map.getBounds();
        var bucketRectBounds = feature.properties.rectangle.map(cloneAndReverse);

        return mapBounds.intersects(bucketRectBounds);
      };
    };

    /**
     * get min and max for all cols, rows of data
     *
     * @method getMaxMin
     * @param data {Object}
     * @return {Object}
     */
    TileMap.prototype.getMinMax = function (data) {
      var min = [];
      var max = [];
      var allData;

      if (data.rows) {
        allData = data.rows;
      } else if (data.columns) {
        allData = data.columns;
      } else {
        allData = [data];
      }

      allData.forEach(function (datum) {
        min.push(datum.geoJson.properties.min);
        max.push(datum.geoJson.properties.max);
      });

      var minMax = {
        min: _.min(min),
        max: _.max(max)
      };

      return minMax;
    };

    /**
<<<<<<< HEAD
     *  Get the Rectangles representing the geohash grid
     *
     * @param mapData [Buckets] [{properties: {rectangle: [[lng, lat], [lng, lat], [lng, lat], [lng, lat]]}}]
     * @return {LatLngRectangles[]}
     */
    TileMap.prototype._getDataRectangles = function (mapData) {
      return _(mapData)
        .deepPluck('properties.rectangle')
        .map(function (rectangle) { return rectangle.map(cloneAndReverse); })
        .value();
=======
     * add Leaflet latLng to mapData properties
     *
     * @method addLatLng
     * @param mapData {geoJson Object}
     * @return mapData {geoJson Object}
     */
    TileMap.prototype.addLatLng = function (mapData) {
      for (var i = 0; i < mapData.features.length; i++) {
        var latLng = L.latLng(mapData.features[i].geometry.coordinates[1], mapData.features[i].geometry.coordinates[0]);
        mapData.features[i].properties.latLng = latLng;
      }

      return mapData;
>>>>>>> d6a90b28
    };

    /**
     * zoom map to fit all features in featureLayer
     *
     * @method fitBounds
     * @param map {Leaflet Object}
     * @param mapData {geoJson Object}
     * @return {undefined}
     */
    TileMap.prototype.fitBounds = function (map, mapData) {
<<<<<<< HEAD
      map.fitBounds(this._getDataRectangles(mapData));
=======
      map.fitBounds(mapData._latlngs || mapData.getBounds());
>>>>>>> d6a90b28
    };

    /**
     * remove css class for desat filters on map tiles
     *
     * @method saturateTiles
     * @return {Leaflet object} featureLayer
     */
    TileMap.prototype.saturateTiles = function () {
      if (!this._attr.isDesaturated) {
        $('img.leaflet-tile-loaded').addClass('filters-off');
      }
    };

    /**
     * Finds nearest feature in mapData to event latlng
     *
     * @method nearestFeature
     * @param point {Leaflet Object}
     * @param mapData {geoJson Object}
     * @return nearestPoint {Leaflet Object}
     */
    TileMap.prototype.nearestFeature = function (point, mapData) {
      var self = this;
      var distance = Infinity;
      var nearest;

      if (point.lng < -180 || point.lng > 180) {
        return;
      }

      for (var i = 0; i < mapData.features.length; i++) {
        var dist = point.distanceTo(mapData.features[i].properties.latLng);
        if (dist < distance) {
          distance = dist;
          nearest = mapData.features[i];
        }
      }
      nearest.properties.eventDistance = distance;

      return nearest;
    };

    /**
     * display tooltip if feature is close enough to event latlng
     *
     * @method tooltipProximity
     * @param latlng {Leaflet Object}
     * @param zoom {Number}
     * @param feature {geoJson Object}
     * @param map {Leaflet Object}
     * @return boolean
     */
    TileMap.prototype.tooltipProximity = function (latlng, zoom, feature, map) {
      if (!feature) {
        return;
      }

      var showTip = false;

      // zoomScale takes map zoom and returns proximity value for tooltip display
      // domain (input values) is map zoom (min 1 and max 18)
      // range (output values) is distance in meters
      // used to compare proximity of event latlng to feature latlng
      var zoomScale = d3.scale.linear()
      .domain([1, 4, 7, 10, 13, 16, 18])
      .range([1000000, 300000, 100000, 15000, 2000, 150, 50]);

      var proximity = zoomScale(zoom);
      var distance = latlng.distanceTo(feature.properties.latLng);

      // maxLngDif is max difference in longitudes
      // to prevent feature tooltip from appearing 360°
      // away from event latlng
      var maxLngDif = 40;
      var lngDif = Math.abs(latlng.lng - feature.properties.latLng.lng);

      if (distance < proximity && lngDif < maxLngDif) {
        showTip = true;
      }

      delete feature.properties.eventDistance;

      var testScale = d3.scale.pow().exponent(0.2)
      .domain([1, 18])
      .range([1500000, 50]);
      return showTip;
    };

    /**
     * Checks if event latlng is within bounds of mapData
     * features and shows tooltip for that feature
     *
     * @method showTooltip
     * @param e {Event}
     * @param map {Leaflet Object}
     * @param mapData {geoJson Object}
     * @return {undefined}
     */
    TileMap.prototype.showTooltip = function (map, feature) {
      var content = this.tooltipFormatter(feature);
      if (!content) {
        return;
      }

      var lat = feature.geometry.coordinates[1];
      var lng = feature.geometry.coordinates[0];
      var latLng = L.latLng(lat, lng);

      L.popup({autoPan: false})
       .setLatLng(latLng)
       .setContent(content)
       .openOn(map);
    };

    /**
     * Switch type of data overlay for map:
     * creates featurelayer from mapData (geoJson)
     *
     * @method markerType
     * @param map {Leaflet Object}
     * @param mapData {geoJson Object}
     * @return {Leaflet object} featureLayer
     */
    TileMap.prototype.markerType = function (map, mapData) {
      var featureLayer;

      if (mapData) {
        if (this._attr.mapType === 'Scaled Circle Markers') {
          featureLayer = this.scaledCircleMarkers(map, mapData);
        } else if (this._attr.mapType === 'Shaded Circle Markers') {
          featureLayer = this.shadedCircleMarkers(map, mapData);
        } else if (this._attr.mapType === 'Shaded Geohash Grid') {
          featureLayer = this.shadedGeohashGrid(map, mapData);
        } else if (this._attr.mapType === 'Heatmap') {
          featureLayer = this.heatMap(map, mapData);
        } else {
          featureLayer = this.scaledCircleMarkers(map, mapData);
        }
      }

      return featureLayer;
    };

    /**
     * Type of data overlay for map:
     * creates featurelayer from mapData (geoJson)
     * with circle markers that are scaled to illustrate values
     *
     * @method scaledCircleMarkers
     * @param map {Leaflet Object}
     * @param mapData {geoJson Object}
     * @return {Leaflet object} featureLayer
     */
    TileMap.prototype.scaledCircleMarkers = function (map, mapData) {
      var self = this;

      // super min and max from all chart data
      var min = mapData.properties.allmin;
      var max = mapData.properties.allmax;
      var zoom = map.getZoom();
      var precision = mapData.properties.precision;

      // multiplier to reduce size of all circles
      var scaleFactor = 0.6;

      var radiusScaler = 2.5;

      var featureLayer = L.geoJson(mapData, {
        pointToLayer: function (feature, latlng) {
          var count = feature.properties.count;
          var scaledRadius = self.radiusScale(count, max, zoom, precision) * scaleFactor;
          return L.circleMarker(latlng).setRadius(scaledRadius);
        },
        onEachFeature: function (feature, layer) {
          self.bindPopup(feature, layer, map);
        },
        style: function (feature) {
          return self.applyShadingStyle(feature, min, max);
        },
        filter: self._filterToMapBounds(map)
      });

      // add legend
      if (mapData.features.length > 1) {
        self.addLegend(mapData, map);
      }

      return featureLayer;
    };

    /**
     * Type of data overlay for map:
     * creates featurelayer from mapData (geoJson)
     * with circle markers that are shaded to illustrate values
     *
     * @method shadedCircleMarkers
     * @param map {Leaflet Object}
     * @param mapData {geoJson Object}
     * @return {Leaflet object} featureLayer
     */
    TileMap.prototype.shadedCircleMarkers = function (map, mapData) {
      var self = this;

      // super min and max from all chart data
      var min = mapData.properties.allmin;
      var max = mapData.properties.allmax;

      // multiplier to reduce size of all circles
      var scaleFactor = 0.8;

      var featureLayer = L.geoJson(mapData, {
        pointToLayer: function (feature, latlng) {
          var count = feature.properties.count;
          var radius = self.geohashMinDistance(feature) * scaleFactor;
          return L.circle(latlng, radius);
        },
        onEachFeature: function (feature, layer) {
          self.bindPopup(feature, layer, map);
        },
        style: function (feature) {
          return self.applyShadingStyle(feature, min, max);
        },
        filter: self._filterToMapBounds(map)
      });

      // add legend
      if (mapData.features.length > 1) {
        self.addLegend(mapData, map);
      }

      return featureLayer;
    };

    /**
     * Type of data overlay for map:
     * creates featurelayer from mapData (geoJson)
     * with rectangles that show the geohash grid bounds
     *
     * @method geohashGrid
     * @param map {Leaflet Object}
     * @param mapData {geoJson Object}
     * @return {undefined}
     */
    TileMap.prototype.shadedGeohashGrid = function (map, mapData) {
      var self = this;

      // super min and max from all chart data
      var min = mapData.properties.allmin;
      var max = mapData.properties.allmax;

      var bounds;

      var featureLayer = L.geoJson(mapData, {
        pointToLayer: function (feature, latlng) {
          var geohashRect = feature.properties.rectangle;
          // get bounds from northEast[3] and southWest[1]
          // corners in geohash rectangle
          var corners = [
            [geohashRect[3][1], geohashRect[3][0]],
            [geohashRect[1][1], geohashRect[1][0]]
          ];
          return L.rectangle(corners);
        },
        onEachFeature: function (feature, layer) {
          self.bindPopup(feature, layer, map);
          layer.on({
            mouseover: function (e) {
              var layer = e.target;
              // bring layer to front if not older browser
              if (!L.Browser.ie && !L.Browser.opera) {
                layer.bringToFront();
              }
            }
          });
        },
        style: function (feature) {
          return self.applyShadingStyle(feature, min, max);
        },
        filter: self._filterToMapBounds(map)
      });

      // add legend
      if (mapData.features.length > 1) {
        self.addLegend(mapData, map);
      }

      return featureLayer;
    };

    /**
     * Type of data overlay for map:
     * creates canvas layer from mapData (geoJson)
     * with leaflet.heat plugin
     *
     * @method heatMap
     * @param map {Leaflet Object}
     * @param mapData {geoJson Object}
     * @return featureLayer {Leaflet object}
     */
    TileMap.prototype.heatMap = function (map, mapData) {
      var self = this;
      var max = mapData.properties.allmax;
      var points = this.dataToHeatArray(mapData, max);

      var options = {
        radius: +this._attr.heatRadius,
        blur: +this._attr.heatBlur,
        maxZoom: +this._attr.heatMaxZoom,
        minOpacity: +this._attr.heatMinOpacity
      };

      var featureLayer = L.heatLayer(points, options);

      if (self._attr.addTooltip && self.tooltipFormatter && !self._attr.disableTooltips) {
        map.on('mousemove', _.debounce(mouseMoveLocation, 15, {
          'leading': true,
          'trailing': false
        }));
        map.on('mouseout', function (e) {
          map.closePopup();
        });
        map.on('mousedown', function () {
          self._attr.disableTooltips = true;
          map.closePopup();
        });
        map.on('mouseup', function () {
          self._attr.disableTooltips = false;
        });
      }

      function mouseMoveLocation(e) {
        map.closePopup();

        // unhighlight all svgs
        d3.selectAll('path.geohash', this.chartEl).classed('geohash-hover', false);

        if (!mapData.features.length || self._attr.disableTooltips) {
          return;
        }

        var latlng = e.latlng;

        // find nearest feature to event latlng
        var feature = self.nearestFeature(latlng, mapData);

        var zoom = map.getZoom();

        // show tooltip if close enough to event latlng
        if (self.tooltipProximity(latlng, zoom, feature, map)) {
          self.showTooltip(map, feature, latlng);
        }
      }

      return featureLayer;
    };

    /**
     * Adds label div to each map when data is split
     *
     * @method addLabel
     * @param mapLabel {String}
     * @param map {Leaflet Object}
     * @return {undefined}
     */
    TileMap.prototype.addLabel = function (mapLabel, map) {
      var label = L.control();
      label.onAdd = function () {
        this._div = L.DomUtil.create('div', 'tilemap-info tilemap-label');
        this.update();
        return this._div;
      };
      label.update = function () {
        this._div.innerHTML = '<h2>' + mapLabel + '</h2>';
      };
      label.addTo(map);
    };

    /**
     * Adds legend div to each map when data is split
     * uses d3 scale from TileMap.prototype.quantizeColorScale
     *
     * @method addLegend
     * @param data {Object}
     * @param map {Leaflet Object}
     * @return {undefined}
     */
    TileMap.prototype.addLegend = function (data, map) {
      var self = this;
      var isLegend = $('div.tilemap-legend', this.chartEl).length;

      if (isLegend) return; // Don't add Legend if already one

      var legend = L.control({position: 'bottomright'});
      legend.onAdd = function () {
        var div = L.DomUtil.create('div', 'tilemap-legend');
        var colors = self._attr.colors;
        var labels = [];
        var i = 0;
        var vals;
        var strokecol;

        if (data.properties.min === data.properties.max) {
          // 1 val for legend
          vals = self._attr.cScale.invertExtent(colors[i]);
          strokecol = self.darkerColor(colors[i]);
          labels.push(
            '<i style="background:' + colors[i] + ';border-color:' + strokecol + '"></i> ' +
            vals[0].toFixed(0));
        } else {
          // 3 to 5 vals for legend
          if (colors) {
            for (i = 0; i < colors.length; i++) {
              vals = self._attr.cScale.invertExtent(colors[i]);
              strokecol = self.darkerColor(colors[i]);
              labels.push('<i style="background:' + colors[i] + ';border-color:' +
              strokecol + '"></i> ' + vals[0].toFixed(0) + ' &ndash; ' + vals[1].toFixed(0));
            }
          }
        }
        div.innerHTML = labels.join('<br>');

        return div;
      };
      legend.addTo(map);
    };

    /**
     * Apply style with shading to feature
     *
     * @method applyShadingStyle
     * @param feature {Object}
     * @param min {Number}
     * @param max {Number}
     * @return {Object}
     */
    TileMap.prototype.applyShadingStyle = function (feature, min, max) {
      var self = this;
      var count = feature.properties.count;
      var color = self.quantizeColorScale(count, min, max);

      return {
        fillColor: color,
        color: self.darkerColor(color),
        weight: 1.5,
        opacity: 1,
        fillOpacity: 0.75
      };
    };

    /**
     * Invalidate the size of the map, so that leaflet will resize to fit.
     * then moves to center
     *
     * @method resizeArea
     * @return {undefined}
     */
    TileMap.prototype.resizeArea = function () {
      this.maps.forEach(function (map) {
        map.invalidateSize({
          debounceMoveend: true
        });
      });
    };

    /**
     * Binds popup and events to each feature on map
     *
     * @method bindPopup
     * @param feature {Object}
     * @param layer {Object}
     * return {undefined}
     */
    TileMap.prototype.bindPopup = function (feature, layer, map) {
      var self = this;
      var popup = layer.on({
        mouseover: function (e) {
          var layer = e.target;
          // bring layer to front if not older browser
          if (!L.Browser.ie && !L.Browser.opera) {
            layer.bringToFront();
          }
          var latlng = L.latLng(feature.geometry.coordinates[0], feature.geometry.coordinates[1]);
          self.showTooltip(map, feature, latlng);
        },
        mouseout: function (e) {
          map.closePopup();
        }
      });

      this.popups.push(popup);
    };

    /**
     * retuns data for data for heat map intensity
     * if heatNormalizeData attribute is checked/true
     • normalizes data for heat map intensity
     *
     * @param mapData {geoJson Object}
     * @param nax {Number}
     * @method dataToHeatArray
     * @return {Array}
     */
    TileMap.prototype.dataToHeatArray = function (mapData, max) {
      var self = this;

      return mapData.features.map(function (feature) {
        var lat = feature.geometry.coordinates[1];
        var lng = feature.geometry.coordinates[0];
        var heatIntensity;

        if (!self._attr.heatNormalizeData) {
          // show bucket count on heatmap
          heatIntensity = feature.properties.count;
        } else {
          // show bucket count normalized to max value
          heatIntensity = parseInt(feature.properties.count / max * 100);
        }

        return [lat, lng, heatIntensity];
      });
    };

    /**
     * geohashMinDistance returns a min distance in meters for sizing
     * circle markers to fit within geohash grid rectangle
     *
     * @method geohashMinDistance
     * @param feature {Object}
     * @return {Number}
     */
    TileMap.prototype.geohashMinDistance = function (feature) {
      var centerPoint = feature.properties.center;
      var geohashRect = feature.properties.rectangle;

      // get lat[1] and lng[0] of geohash center point
      // apply lat to east[2] and lng to north[3] sides of rectangle
      // to get radius at center of geohash grid recttangle
      var center = L.latLng([centerPoint[1], centerPoint[0]]);
      var east   = L.latLng([centerPoint[1], geohashRect[2][0]]);
      var north  = L.latLng([geohashRect[3][1], centerPoint[0]]);

      var eastRadius  = Math.floor(center.distanceTo(east));
      var northRadius = Math.floor(center.distanceTo(north));

      return _.min([eastRadius, northRadius]);
    };

    /**
     * radiusScale returns a number for scaled circle markers
     * square root of count / max
     * multiplied by a value based on map zoom
     * multiplied by a value based on data precision
     * for relative sizing of markers
     *
     * @method radiusScale
     * @param count {Number}
     * @param max {Number}
<<<<<<< HEAD
     * @param feature {Object}
=======
     * @param zoom {Number}
     * @param precision {Number}
>>>>>>> f0414d554915d151e2cdc3501bd3c7fd1889a0a8
     * @return {Number}
     */
    TileMap.prototype.radiusScale = function (count, max, zoom, precision) {
      // exp = 0.5 for square root ratio
      // exp = 1 for linear ratio
      var exp = 0.5;
      var precisionBiasNumerator = 200;
      var precisionBiasBase = 5;
      var pct = count / max;
      var constantZoomRadius = 0.5 * Math.pow(2, zoom);
      var precisionScale = precisionBiasNumerator / Math.pow(precisionBiasBase, precision);

      return Math.pow(pct, exp) * constantZoomRadius * precisionScale;
    };

    /**
     * d3 quantize scale returns a hex color,
     * used for marker fill color
     *
     * @method quantizeColorScale
     * @param count {Number}
     * @param min {Number}
     * @param max {Number}
     * @return {String} hex color
     */
    TileMap.prototype.quantizeColorScale = function (count, min, max) {
      var reds5 = ['#fed976', '#feb24c', '#fd8d3c', '#f03b20', '#bd0026'];
      var reds3 = ['#fecc5c', '#fd8d3c', '#e31a1c'];
      var reds1 = ['#ff6128'];
      var colors = this._attr.colors = reds5;

      if (max - min < 3) {
        colors = this._attr.colors = reds1;
      } else if (max - min < 25) {
        colors = this._attr.colors = reds3;
      }

      var cScale = this._attr.cScale = d3.scale.quantize()
      .domain([min, max])
      .range(colors);

      if (max === min) {
        return colors[0];
      } else {
        return cScale(count);
      }
    };

    /**
     * d3 method returns a darker hex color,
     * used for marker stroke color
     *
     * @method darkerColor
     * @param color {String} hex color
     * @return {String} hex color
     */
    TileMap.prototype.darkerColor = function (color) {
      var darker = d3.hcl(color).darker(1.3).toString();
      return darker;
    };

    /**
     * clean up the maps
     *
     * @method destroy
     * @return {undefined}
     */
    TileMap.prototype.destroy = function () {
      if (this.popups) {
        this.popups.forEach(function (popup) {
          popup.off('mouseover').off('mouseout');
        });
        this.popups = [];
      }

      if (this.maps) {
        this.maps.forEach(function (map) {
          if (map.fitControl) {
            map.fitControl.removeFrom(map);
          }
          map.remove();
        });
      }
    };

    return TileMap;

  };
});<|MERGE_RESOLUTION|>--- conflicted
+++ resolved
@@ -214,7 +214,6 @@
      * @return {boolean}
      */
     TileMap.prototype._filterToMapBounds = function (map) {
-      function cloneAndReverse(arr) { return _(_.clone(arr)).reverse().value(); }
       return function (feature) {
         var mapBounds = map.getBounds();
         var bucketRectBounds = feature.properties.rectangle.map(cloneAndReverse);
@@ -257,7 +256,6 @@
     };
 
     /**
-<<<<<<< HEAD
      *  Get the Rectangles representing the geohash grid
      *
      * @param mapData [Buckets] [{properties: {rectangle: [[lng, lat], [lng, lat], [lng, lat], [lng, lat]]}}]
@@ -268,7 +266,9 @@
         .deepPluck('properties.rectangle')
         .map(function (rectangle) { return rectangle.map(cloneAndReverse); })
         .value();
-=======
+    };
+
+    /**
      * add Leaflet latLng to mapData properties
      *
      * @method addLatLng
@@ -282,7 +282,6 @@
       }
 
       return mapData;
->>>>>>> d6a90b28
     };
 
     /**
@@ -294,11 +293,7 @@
      * @return {undefined}
      */
     TileMap.prototype.fitBounds = function (map, mapData) {
-<<<<<<< HEAD
       map.fitBounds(this._getDataRectangles(mapData));
-=======
-      map.fitBounds(mapData._latlngs || mapData.getBounds());
->>>>>>> d6a90b28
     };
 
     /**
@@ -857,12 +852,8 @@
      * @method radiusScale
      * @param count {Number}
      * @param max {Number}
-<<<<<<< HEAD
-     * @param feature {Object}
-=======
      * @param zoom {Number}
      * @param precision {Number}
->>>>>>> f0414d554915d151e2cdc3501bd3c7fd1889a0a8
      * @return {Number}
      */
     TileMap.prototype.radiusScale = function (count, max, zoom, precision) {

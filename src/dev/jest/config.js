/*
 * Licensed to Elasticsearch B.V. under one or more contributor
 * license agreements. See the NOTICE file distributed with
 * this work for additional information regarding copyright
 * ownership. Elasticsearch B.V. licenses this file to you under
 * the Apache License, Version 2.0 (the "License"); you may
 * not use this file except in compliance with the License.
 * You may obtain a copy of the License at
 *
 *    http://www.apache.org/licenses/LICENSE-2.0
 *
 * Unless required by applicable law or agreed to in writing,
 * software distributed under the License is distributed on an
 * "AS IS" BASIS, WITHOUT WARRANTIES OR CONDITIONS OF ANY
 * KIND, either express or implied.  See the License for the
 * specific language governing permissions and limitations
 * under the License.
 */

import { RESERVED_DIR_JEST_INTEGRATION_TESTS } from '../constants';

export default {
  rootDir: '../../..',
  roots: [
    '<rootDir>/src/plugins',
    '<rootDir>/src/legacy/ui',
    '<rootDir>/src/core',
    '<rootDir>/src/legacy/core_plugins',
    '<rootDir>/src/legacy/server',
    '<rootDir>/src/cli',
    '<rootDir>/src/cli_keystore',
    '<rootDir>/src/cli_plugin',
    '<rootDir>/packages/kbn-test/target/functional_test_runner',
    '<rootDir>/src/dev',
    '<rootDir>/src/legacy/utils',
    '<rootDir>/src/setup_node_env',
    '<rootDir>/packages',
    '<rootDir>/src/test_utils',
    '<rootDir>/test/functional/services/remote',
  ],
  collectCoverageFrom: [
    'src/plugins/**/*.{ts,tsx}',
    '!src/plugins/**/*.d.ts',
    'packages/kbn-ui-framework/src/components/**/*.js',
    '!packages/kbn-ui-framework/src/components/index.js',
    '!packages/kbn-ui-framework/src/components/**/*/index.js',
    'packages/kbn-ui-framework/src/services/**/*.js',
    '!packages/kbn-ui-framework/src/services/index.js',
    '!packages/kbn-ui-framework/src/services/**/*/index.js',
    'src/legacy/core_plugins/**/*.{js,jsx,ts,tsx}',
    '!src/legacy/core_plugins/**/{__test__,__snapshots__}/**/*',
<<<<<<< HEAD
    'src/legacy/ui/public/{agg_types,vis}/**/*.{ts,tsx}',
    '!src/legacy/ui/public/{agg_types,vis}/**/*.d.ts',
    'src/dev/code_coverage/ingest_coverage/**/*.js',
=======
>>>>>>> 81b37236
  ],
  moduleNameMapper: {
    '@elastic/eui$': '<rootDir>/node_modules/@elastic/eui/test-env',
    '@elastic/eui/lib/(.*)?': '<rootDir>/node_modules/@elastic/eui/test-env/$1',
    '^src/plugins/(.*)': '<rootDir>/src/plugins/$1',
    '^plugins/([^/.]*)(.*)': '<rootDir>/src/legacy/core_plugins/$1/public$2',
    '^ui/(.*)': '<rootDir>/src/legacy/ui/public/$1',
    '^uiExports/(.*)': '<rootDir>/src/dev/jest/mocks/file_mock.js',
    '^test_utils/(.*)': '<rootDir>/src/test_utils/public/$1',
    '^fixtures/(.*)': '<rootDir>/src/fixtures/$1',
    '\\.(jpg|jpeg|png|gif|eot|otf|webp|svg|ttf|woff|woff2|mp4|webm|wav|mp3|m4a|aac|oga)$':
      '<rootDir>/src/dev/jest/mocks/file_mock.js',
    '\\.(css|less|scss)$': '<rootDir>/src/dev/jest/mocks/style_mock.js',
  },
  setupFiles: [
    '<rootDir>/src/dev/jest/setup/babel_polyfill.js',
    '<rootDir>/src/dev/jest/setup/polyfills.js',
    '<rootDir>/src/dev/jest/setup/enzyme.js',
  ],
  setupFilesAfterEnv: [
    '<rootDir>/src/dev/jest/setup/mocks.js',
    '<rootDir>/src/dev/jest/setup/react_testing_library.js',
  ],
  coverageDirectory: '<rootDir>/target/kibana-coverage/jest',
  coverageReporters: !!process.env.CODE_COVERAGE ? ['json'] : ['html', 'text'],
  moduleFileExtensions: ['js', 'json', 'ts', 'tsx'],
  modulePathIgnorePatterns: ['__fixtures__/', 'target/'],
  testMatch: ['**/*.test.{js,ts,tsx}'],
  testPathIgnorePatterns: [
    '<rootDir>/packages/kbn-ui-framework/(dist|doc_site|generator-kui)/',
    '<rootDir>/packages/kbn-pm/dist/',
    `${RESERVED_DIR_JEST_INTEGRATION_TESTS}/`,
  ],
  transform: {
    '^.+\\.(js|tsx?)$': '<rootDir>/src/dev/jest/babel_transform.js',
    '^.+\\.txt?$': 'jest-raw-loader',
    '^.+\\.html?$': 'jest-raw-loader',
  },
  transformIgnorePatterns: [
    // ignore all node_modules except monaco-editor which requires babel transforms to handle dynamic import()
    // since ESM modules are not natively supported in Jest yet (https://github.com/facebook/jest/issues/4842)
    '[/\\\\]node_modules(?![\\/\\\\]monaco-editor)[/\\\\].+\\.js$',
    'packages/kbn-pm/dist/index.js',
  ],
  snapshotSerializers: [
    '<rootDir>/src/plugins/kibana_react/public/util/test_helpers/react_mount_serializer.ts',
    '<rootDir>/node_modules/enzyme-to-json/serializer',
  ],
  reporters: ['default', '<rootDir>/src/dev/jest/junit_reporter.js'],
};<|MERGE_RESOLUTION|>--- conflicted
+++ resolved
@@ -37,6 +37,7 @@
     '<rootDir>/packages',
     '<rootDir>/src/test_utils',
     '<rootDir>/test/functional/services/remote',
+    '<rootDir>/src/dev/code_coverage/ingest_coverage',
   ],
   collectCoverageFrom: [
     'src/plugins/**/*.{ts,tsx}',
@@ -49,12 +50,6 @@
     '!packages/kbn-ui-framework/src/services/**/*/index.js',
     'src/legacy/core_plugins/**/*.{js,jsx,ts,tsx}',
     '!src/legacy/core_plugins/**/{__test__,__snapshots__}/**/*',
-<<<<<<< HEAD
-    'src/legacy/ui/public/{agg_types,vis}/**/*.{ts,tsx}',
-    '!src/legacy/ui/public/{agg_types,vis}/**/*.d.ts',
-    'src/dev/code_coverage/ingest_coverage/**/*.js',
-=======
->>>>>>> 81b37236
   ],
   moduleNameMapper: {
     '@elastic/eui$': '<rootDir>/node_modules/@elastic/eui/test-env',

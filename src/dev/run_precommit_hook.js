--- conflicted
+++ resolved
@@ -20,11 +20,7 @@
 import { run, combineErrors } from './run';
 import * as Eslint from './eslint';
 import * as Tslint from './tslint';
-<<<<<<< HEAD
-import * as Stylelint from './stylelint';
-=======
 import * as Sasslint from './sasslint';
->>>>>>> 74c35fbb
 import { getFilesForCommit, checkFileCasing } from './precommit_hook';
 
 run(async ({ log }) => {
@@ -37,11 +33,7 @@
     errors.push(error);
   }
 
-<<<<<<< HEAD
-  for (const Linter of [Eslint, Tslint, Stylelint]) {
-=======
   for (const Linter of [Eslint, Tslint, Sasslint]) {
->>>>>>> 74c35fbb
     const filesToLint = Linter.pickFilesToLint(log, files);
     if (filesToLint.length > 0) {
       try {

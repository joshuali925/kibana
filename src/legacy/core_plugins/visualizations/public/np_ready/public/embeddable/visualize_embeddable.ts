--- conflicted
+++ resolved
@@ -45,11 +45,8 @@
 import { buildPipeline } from '../legacy/build_pipeline';
 import { Vis } from '../vis';
 import { getExpressions, getUiActions } from '../services';
-<<<<<<< HEAD
 import { VisSavedObject } from '../types';
 import { VisualizationsStartDeps } from '../plugin';
-=======
->>>>>>> d8d06e73
 import { VIS_EVENT_TO_TRIGGER } from './events';
 
 const getKeys = <T extends {}>(o: T): Array<keyof T> => Object.keys(o) as Array<keyof T>;
@@ -100,19 +97,7 @@
 
   constructor(
     timefilter: TimefilterContract,
-<<<<<<< HEAD
-    {
-      savedVisualization,
-      editUrl,
-      indexPatterns,
-      editable,
-      appState,
-      uiState,
-      uiActions,
-    }: VisualizeEmbeddableConfiguration,
-=======
-    { vis, editUrl, indexPatterns, editable }: VisualizeEmbeddableConfiguration,
->>>>>>> d8d06e73
+    { vis, editUrl, indexPatterns, editable, uiActions }: VisualizeEmbeddableConfiguration,
     initialInput: VisualizeInput,
     parent?: Container
   ) {

--- conflicted
+++ resolved
@@ -8,20 +8,14 @@
   </div>
   <div class="item bottom"></div>
 </div>
-<<<<<<< HEAD
 <div
   ng-hide="vis.type.requiresSearch && esResp.hits.total === 0"
-  ng-style="loadingStyle"
-  ng-class="{ loading: vis.type.requiresSearch && searchSource.activeFetchCount > 0 }"
-  class="visualize-chart">
-=======
-<div ng-hide="vis.type.requiresSearch && esResp.hits.total === 0"
-  class="vis-container" >
-  <div ng-style="loadingStyle"
+  class="vis-container">
+  <div
+    ng-style="loadingStyle"
     ng-class="{ loading: vis.type.requiresSearch && searchSource.activeFetchCount > 0 }"
     class="visualize-chart"></div>
   <visualize-legend></visualize-legend>
->>>>>>> df44f0d1
 </div>
 <!-- <pre>{{chartData | json}}</pre> -->
 <visualize-spy ng-if="vis.type.requiresSearch && showSpyPanel"></visualize-spy>
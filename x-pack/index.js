--- conflicted
+++ resolved
@@ -43,11 +43,7 @@
 import { snapshotRestore } from './legacy/plugins/snapshot_restore';
 import { actions } from './legacy/plugins/actions';
 import { alerting } from './legacy/plugins/alerting';
-<<<<<<< HEAD
 import { integrationsManager } from './legacy/plugins/integrations_manager';
-import { advancedUiActions } from './legacy/plugins/advanced_ui_actions';
-=======
->>>>>>> 54382fe1
 import { lens } from './legacy/plugins/lens';
 
 module.exports = function (kibana) {
@@ -92,10 +88,6 @@
     snapshotRestore(kibana),
     actions(kibana),
     alerting(kibana),
-<<<<<<< HEAD
     integrationsManager(kibana),
-    advancedUiActions(kibana),
-=======
->>>>>>> 54382fe1
   ];
 };
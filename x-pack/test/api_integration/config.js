/*
 * Copyright Elasticsearch B.V. and/or licensed to Elasticsearch B.V. under one
 * or more contributor license agreements. Licensed under the Elastic License;
 * you may not use this file except in compliance with the Elastic License.
 */

import { services } from './services';

export async function getApiIntegrationConfig({ readConfigFile }) {
  const xPackFunctionalTestsConfig = await readConfigFile(
    require.resolve('../functional/config.js')
  );

  return {
    testFiles: [require.resolve('./apis')],
    services,
    servers: xPackFunctionalTestsConfig.get('servers'),
    esArchiver: xPackFunctionalTestsConfig.get('esArchiver'),
    junit: {
      reportName: 'X-Pack API Integration Tests',
    },
    kbnTestServer: {
      ...xPackFunctionalTestsConfig.get('kbnTestServer'),
      serverArgs: [
        ...xPackFunctionalTestsConfig.get('kbnTestServer.serverArgs'),
        '--xpack.security.session.idleTimeout=3600000', // 1 hour
        '--optimize.enabled=false',
        '--xpack.endpoint.enabled=true',
<<<<<<< HEAD
        '--xpack.ingestManager.enabled=true',
        '--xpack.ingestManager.fleet.enabled=true',
=======
        '--xpack.endpoint.alertResultListDefaultDateRange.from=2018-01-10T00:00:00.000Z',
>>>>>>> a8380cf5
      ],
    },
    esTestCluster: {
      ...xPackFunctionalTestsConfig.get('esTestCluster'),
      serverArgs: [
        ...xPackFunctionalTestsConfig.get('esTestCluster.serverArgs'),
        'node.attr.name=apiIntegrationTestNode',
        'xpack.security.authc.api_key.enabled=true',
      ],
    },
  };
}

export default getApiIntegrationConfig;<|MERGE_RESOLUTION|>--- conflicted
+++ resolved
@@ -26,12 +26,9 @@
         '--xpack.security.session.idleTimeout=3600000', // 1 hour
         '--optimize.enabled=false',
         '--xpack.endpoint.enabled=true',
-<<<<<<< HEAD
         '--xpack.ingestManager.enabled=true',
         '--xpack.ingestManager.fleet.enabled=true',
-=======
         '--xpack.endpoint.alertResultListDefaultDateRange.from=2018-01-10T00:00:00.000Z',
->>>>>>> a8380cf5
       ],
     },
     esTestCluster: {

--- conflicted
+++ resolved
@@ -42,13 +42,9 @@
     uiSettings: {},
   };
 };
-<<<<<<< HEAD
-const splitRight = re => testPath => re.exec(testPath)[1];
-=======
 
 const splitRight = re => testPath => re.exec(testPath)[1];
 
->>>>>>> d59cb9bd
 function truncate(testPath) {
   const dropKibanaPath = splitRight(/^.+kibana[\\/](.*$)/gm);
   return dropKibanaPath(testPath);

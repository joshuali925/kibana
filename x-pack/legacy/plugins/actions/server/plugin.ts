/*
 * Copyright Elasticsearch B.V. and/or licensed to Elasticsearch B.V. under one
 * or more contributor license agreements. Licensed under the Elastic License;
 * you may not use this file except in compliance with the Elastic License.
 */

import Hapi from 'hapi';
import { Observable } from 'rxjs';
import { first } from 'rxjs/operators';
import { ActionsConfigType, Services } from './types';
import { ActionExecutor, TaskRunnerFactory } from './lib';
import { ActionsClient } from './actions_client';
import { ActionTypeRegistry } from './action_type_registry';
import { ExecuteOptions } from './create_execute_function';
import { createExecuteFunction } from './create_execute_function';
import { registerBuiltInActionTypes } from './builtin_action_types';
import { IClusterClient, KibanaRequest, Logger } from '../../../../../src/core/server';
import { getActionsConfigurationUtilities } from './actions_config';
import {
  ActionsPluginInitializerContext,
  ActionsCoreSetup,
  ActionsCoreStart,
  ActionsPluginsSetup,
  ActionsPluginsStart,
  KibanaConfig,
} from './shim';
import {
  createActionRoute,
  deleteActionRoute,
  findActionRoute,
  getActionRoute,
  updateActionRoute,
  listActionTypesRoute,
  getExecuteActionRoute,
} from './routes';

export interface PluginSetupContract {
  registerType: ActionTypeRegistry['register'];
}

export interface PluginStartContract {
  listTypes: ActionTypeRegistry['list'];
  execute(options: ExecuteOptions): Promise<void>;
  getActionsClientWithRequest(request: Hapi.Request): ActionsClient;
}

export class Plugin {
  private readonly kibana$: Observable<KibanaConfig>;
  private readonly config$: Observable<ActionsConfigType>;
  private readonly logger: Logger;
  private serverBasePath?: string;
  private adminClient?: IClusterClient;
  private taskRunnerFactory?: TaskRunnerFactory;
  private actionTypeRegistry?: ActionTypeRegistry;
  private actionExecutor?: ActionExecutor;
  private defaultKibanaIndex?: string;

  constructor(initializerContext: ActionsPluginInitializerContext) {
    this.logger = initializerContext.logger.get('plugins', 'alerting');
    this.config$ = initializerContext.config.create();
    this.kibana$ = initializerContext.config.kibana$;
  }

  public async setup(
    core: ActionsCoreSetup,
    plugins: ActionsPluginsSetup
  ): Promise<PluginSetupContract> {
    const config = await this.config$.pipe(first()).toPromise();
    this.adminClient = await core.elasticsearch.adminClient$.pipe(first()).toPromise();
    this.defaultKibanaIndex = (await this.kibana$.pipe(first()).toPromise()).index;

<<<<<<< HEAD
    plugins.xpack_main.registerFeature({
      id: 'actions',
      name: 'Actions',
      app: ['actions', 'kibana'],
      privileges: {
        all: {
          savedObject: {
            all: ['action', 'action_task_params'],
            read: [],
          },
          ui: ['save', 'show', 'delete'],
          api: ['actions-read', 'actions-all'],
        },
        read: {
          savedObject: {
            all: ['action_task_params'],
            read: ['action'],
          },
          ui: ['show'],
          api: ['actions-read'],
        },
      },
    });

=======
>>>>>>> 88ae8d07
    // Encrypted attributes
    // - `secrets` properties will be encrypted
    // - `config` will be included in AAD
    // - everything else excluded from AAD
    plugins.encryptedSavedObjects.registerType({
      type: 'action',
      attributesToEncrypt: new Set(['secrets']),
      attributesToExcludeFromAAD: new Set(['name']),
    });
    plugins.encryptedSavedObjects.registerType({
      type: 'action_task_params',
      attributesToEncrypt: new Set(['apiKey']),
    });

    const actionExecutor = new ActionExecutor();
    const taskRunnerFactory = new TaskRunnerFactory(actionExecutor);
    const actionTypeRegistry = new ActionTypeRegistry({
      taskRunnerFactory,
      taskManager: plugins.task_manager,
    });
    this.taskRunnerFactory = taskRunnerFactory;
    this.actionTypeRegistry = actionTypeRegistry;
    this.serverBasePath = core.http.basePath.serverBasePath;
    this.actionExecutor = actionExecutor;

    registerBuiltInActionTypes({
      logger: this.logger,
      actionTypeRegistry,
      actionsConfigUtils: getActionsConfigurationUtilities(config as ActionsConfigType),
    });

    // Routes
    core.http.route(createActionRoute);
    core.http.route(deleteActionRoute);
    core.http.route(getActionRoute);
    core.http.route(findActionRoute);
    core.http.route(updateActionRoute);
    core.http.route(listActionTypesRoute);
    core.http.route(getExecuteActionRoute(actionExecutor));

    return {
      registerType: actionTypeRegistry.register.bind(actionTypeRegistry),
    };
  }

  public start(core: ActionsCoreStart, plugins: ActionsPluginsStart): PluginStartContract {
    const {
      logger,
      actionExecutor,
      actionTypeRegistry,
      adminClient,
      serverBasePath,
      taskRunnerFactory,
      defaultKibanaIndex,
    } = this;

    function getServices(request: any): Services {
      return {
        callCluster: (...args) =>
          adminClient!.asScoped(KibanaRequest.from(request)).callAsCurrentUser(...args),
        savedObjectsClient: core.savedObjects.getScopedSavedObjectsClient(request),
      };
    }
    function spaceIdToNamespace(spaceId?: string): string | undefined {
      const spacesPlugin = plugins.spaces();
      return spacesPlugin && spaceId ? spacesPlugin.spaceIdToNamespace(spaceId) : undefined;
    }
    function getBasePath(spaceId?: string): string {
      const spacesPlugin = plugins.spaces();
      return spacesPlugin && spaceId ? spacesPlugin.getBasePath(spaceId) : serverBasePath!;
    }

    actionExecutor!.initialize({
      logger,
      spaces: plugins.spaces,
      getServices,
      encryptedSavedObjectsPlugin: plugins.encryptedSavedObjects,
      actionTypeRegistry: actionTypeRegistry!,
    });
    taskRunnerFactory!.initialize({
      encryptedSavedObjectsPlugin: plugins.encryptedSavedObjects,
      getBasePath,
      spaceIdToNamespace,
    });

    const executeFn = createExecuteFunction({
      taskManager: plugins.task_manager,
      getScopedSavedObjectsClient: core.savedObjects.getScopedSavedObjectsClient,
      getBasePath,
    });

    return {
      execute: executeFn,
      listTypes: actionTypeRegistry!.list.bind(actionTypeRegistry!),
      getActionsClientWithRequest(request: Hapi.Request) {
        const savedObjectsClient = request.getSavedObjectsClient();
        return new ActionsClient({
          savedObjectsClient,
          actionTypeRegistry: actionTypeRegistry!,
          defaultKibanaIndex: defaultKibanaIndex!,
          scopedClusterClient: adminClient!.asScoped(request),
        });
      },
    };
  }
}<|MERGE_RESOLUTION|>--- conflicted
+++ resolved
@@ -69,33 +69,6 @@
     this.adminClient = await core.elasticsearch.adminClient$.pipe(first()).toPromise();
     this.defaultKibanaIndex = (await this.kibana$.pipe(first()).toPromise()).index;
 
-<<<<<<< HEAD
-    plugins.xpack_main.registerFeature({
-      id: 'actions',
-      name: 'Actions',
-      app: ['actions', 'kibana'],
-      privileges: {
-        all: {
-          savedObject: {
-            all: ['action', 'action_task_params'],
-            read: [],
-          },
-          ui: ['save', 'show', 'delete'],
-          api: ['actions-read', 'actions-all'],
-        },
-        read: {
-          savedObject: {
-            all: ['action_task_params'],
-            read: ['action'],
-          },
-          ui: ['show'],
-          api: ['actions-read'],
-        },
-      },
-    });
-
-=======
->>>>>>> 88ae8d07
     // Encrypted attributes
     // - `secrets` properties will be encrypted
     // - `config` will be included in AAD

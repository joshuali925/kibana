--- conflicted
+++ resolved
@@ -60,9 +60,9 @@
             ],
             read: ['config'],
           },
-<<<<<<< HEAD
           ui: [
             'show',
+            'crud',
             'alerting:show',
             'actions:show',
             'alerting:save',
@@ -70,9 +70,6 @@
             'alerting:delete',
             'actions:delete',
           ],
-=======
-          ui: ['show', 'crud'],
->>>>>>> b057f18d
         },
         read: {
           api: ['siem', 'actions-read', 'actions-all', 'alerting-read', 'alerting-all'],

/*
 * Copyright Elasticsearch B.V. and/or licensed to Elasticsearch B.V. under one
 * or more contributor license agreements. Licensed under the Elastic License;
 * you may not use this file except in compliance with the Elastic License.
 */

import { pluck } from 'lodash';
import { AlertAction, State, Context, AlertType } from '../types';
import { Logger } from '../../../../../src/core/server';
import { transformActionParams } from './transform_action_params';
import { PluginStartContract as ActionsPluginStartContract } from '../../../../plugins/actions/server';

interface CreateExecutionHandlerOptions {
  alertId: string;
<<<<<<< HEAD
  actionsPlugin: ActionsPluginStartContract;
=======
  alertName: string;
  tags?: string[];
  executeAction: ActionsPluginStartContract['execute'];
>>>>>>> 50471f18
  actions: AlertAction[];
  spaceId: string;
  apiKey: string | null;
  alertType: AlertType;
  logger: Logger;
}

interface ExecutionHandlerOptions {
  actionGroup: string;
  alertInstanceId: string;
  context: Context;
  state: State;
}

export function createExecutionHandler({
  logger,
  alertId,
<<<<<<< HEAD
  actionsPlugin,
=======
  alertName,
  tags,
  executeAction,
>>>>>>> 50471f18
  actions: alertActions,
  spaceId,
  apiKey,
  alertType,
}: CreateExecutionHandlerOptions) {
  const alertTypeActionGroups = new Set(pluck(alertType.actionGroups, 'id'));
  return async ({ actionGroup, context, state, alertInstanceId }: ExecutionHandlerOptions) => {
    if (!alertTypeActionGroups.has(actionGroup)) {
      logger.error(`Invalid action group "${actionGroup}" for alert "${alertType.id}".`);
      return;
    }
    const actions = alertActions
      .filter(({ group }) => group === actionGroup)
      .map(action => {
        return {
          ...action,
          params: transformActionParams({
            alertId,
            alertName,
            spaceId,
            tags,
            alertInstanceId,
            context,
            actionParams: action.params,
            state,
          }),
        };
      });
    for (const action of actions) {
      if (actionsPlugin.isActionTypeEnabled(action.actionTypeId)) {
        await actionsPlugin.execute({
          id: action.id,
          params: action.params,
          spaceId,
          apiKey,
        });
      } else {
        logger.warn(
          `Alert "${alertId}" skipped scheduling action "${action.id}" because it is disabled`
        );
      }
    }
  };
}<|MERGE_RESOLUTION|>--- conflicted
+++ resolved
@@ -12,13 +12,9 @@
 
 interface CreateExecutionHandlerOptions {
   alertId: string;
-<<<<<<< HEAD
-  actionsPlugin: ActionsPluginStartContract;
-=======
   alertName: string;
   tags?: string[];
-  executeAction: ActionsPluginStartContract['execute'];
->>>>>>> 50471f18
+  actionsPlugin: ActionsPluginStartContract;
   actions: AlertAction[];
   spaceId: string;
   apiKey: string | null;
@@ -36,13 +32,9 @@
 export function createExecutionHandler({
   logger,
   alertId,
-<<<<<<< HEAD
-  actionsPlugin,
-=======
   alertName,
   tags,
-  executeAction,
->>>>>>> 50471f18
+  actionsPlugin,
   actions: alertActions,
   spaceId,
   apiKey,
